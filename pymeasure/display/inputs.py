--- conflicted
+++ resolved
@@ -114,11 +114,7 @@
             self.setSingleStep(parameter.step)
             self.setEnabled(True)
         else:
-<<<<<<< HEAD
-            self.setButtonSymbols(QtGui.QAbstractSpinBox.ButtonSymbols.NoButtons)
-=======
-            self.setButtonSymbols(QtWidgets.QAbstractSpinBox.NoButtons)
->>>>>>> 4770fe54
+            self.setButtonSymbols(QtWidgets.QAbstractSpinBox.ButtonSymbols.NoButtons)
 
     def set_parameter(self, parameter):
         # Override from :class:`Input`
@@ -128,17 +124,10 @@
 
     def stepEnabled(self):
         if self.parameter.step:
-<<<<<<< HEAD
-            return QtGui.QAbstractSpinBox.StepEnabledFlag.StepUpEnabled | \
-                   QtGui.QAbstractSpinBox.StepEnabledFlag.StepDownEnabled
-        else:
-            return QtGui.QAbstractSpinBox.StepEnabledFlag.StepNone
-=======
-            return QtWidgets.QAbstractSpinBox.StepUpEnabled | \
-                QtWidgets.QAbstractSpinBox.StepDownEnabled
-        else:
-            return QtWidgets.QAbstractSpinBox.StepNone
->>>>>>> 4770fe54
+            return QtWidgets.QAbstractSpinBox.StepEnabledFlag.StepUpEnabled | \
+                   QtWidgets.QAbstractSpinBox.StepEnabledFlag.StepDownEnabled
+        else:
+            return QtWidgets.QAbstractSpinBox.StepEnabledFlag.StepNone
 
 
 class BooleanInput(Input, QtWidgets.QCheckBox):
@@ -223,11 +212,7 @@
             self.setSingleStep(parameter.step)
             self.setEnabled(True)
         else:
-<<<<<<< HEAD
-            self.setButtonSymbols(QtGui.QAbstractSpinBox.ButtonSymbols.NoButtons)
-=======
-            self.setButtonSymbols(QtWidgets.QAbstractSpinBox.NoButtons)
->>>>>>> 4770fe54
+            self.setButtonSymbols(QtWidgets.QAbstractSpinBox.ButtonSymbols.NoButtons)
 
     def set_parameter(self, parameter):
         # Override from :class:`Input`
@@ -271,14 +256,7 @@
 
     def stepEnabled(self):
         if self.parameter.step:
-<<<<<<< HEAD
-            return QtGui.QAbstractSpinBox.StepEnabledFlag.StepUpEnabled | \
-                   QtGui.QAbstractSpinBox.StepEnabledFlag.StepDownEnabled
-        else:
-            return QtGui.QAbstractSpinBox.StepEnabledFlag.StepNone
-=======
-            return QtWidgets.QAbstractSpinBox.StepUpEnabled | \
-                QtWidgets.QAbstractSpinBox.StepDownEnabled
-        else:
-            return QtWidgets.QAbstractSpinBox.StepNone
->>>>>>> 4770fe54
+            return QtWidgets.QAbstractSpinBox.StepEnabledFlag.StepUpEnabled | \
+                   QtWidgets.QAbstractSpinBox.StepEnabledFlag.StepDownEnabled
+        else:
+            return QtWidgets.QAbstractSpinBox.StepEnabledFlag.StepNone
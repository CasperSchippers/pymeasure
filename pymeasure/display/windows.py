--- conflicted
+++ resolved
@@ -311,16 +311,10 @@
         if self.inputs_in_scrollarea:
             inputs_scroll = QtWidgets.QScrollArea()
             inputs_scroll.setWidgetResizable(True)
-<<<<<<< HEAD
-            inputs_scroll.setFrameStyle(QtGui.QScrollArea.Shape.NoFrame)
-
-            self.inputs.setSizePolicy(QtGui.QSizePolicy.Policy.Minimum,
-                                      QtGui.QSizePolicy.Policy.Fixed)
-=======
-            inputs_scroll.setFrameStyle(QtWidgets.QScrollArea.NoFrame)
-
-            self.inputs.setSizePolicy(QtWidgets.QSizePolicy.Minimum, QtWidgets.QSizePolicy.Fixed)
->>>>>>> 4770fe54
+            inputs_scroll.setFrameStyle(QtWidgets.QScrollArea.Shape.NoFrame)
+
+            self.inputs.setSizePolicy(QtWidgets.QSizePolicy.Policy.Minimum,
+                                      QtWidgets.QSizePolicy.Policy.Fixed)
             inputs_scroll.setWidget(self.inputs)
             inputs_vbox.addWidget(inputs_scroll, 1)
 
@@ -337,45 +331,26 @@
 
         dock = QtWidgets.QDockWidget('Input Parameters')
         dock.setWidget(inputs_dock)
-<<<<<<< HEAD
-        dock.setFeatures(QtGui.QDockWidget.DockWidgetFeature.NoDockWidgetFeatures)
+        dock.setFeatures(QtWidgets.QDockWidget.DockWidgetFeature.NoDockWidgetFeatures)
         self.addDockWidget(QtCore.Qt.DockWidgetArea.LeftDockWidgetArea, dock)
-=======
-        dock.setFeatures(QtWidgets.QDockWidget.NoDockWidgetFeatures)
-        self.addDockWidget(QtCore.Qt.LeftDockWidgetArea, dock)
->>>>>>> 4770fe54
 
         if self.use_sequencer:
             sequencer_dock = QtWidgets.QDockWidget('Sequencer')
             sequencer_dock.setWidget(self.sequencer)
-<<<<<<< HEAD
-            sequencer_dock.setFeatures(QtGui.QDockWidget.DockWidgetFeature.NoDockWidgetFeatures)
+            sequencer_dock.setFeatures(QtWidgets.QDockWidget.DockWidgetFeature.NoDockWidgetFeatures)
             self.addDockWidget(QtCore.Qt.DockWidgetArea.LeftDockWidgetArea, sequencer_dock)
-=======
-            sequencer_dock.setFeatures(QtWidgets.QDockWidget.NoDockWidgetFeatures)
-            self.addDockWidget(QtCore.Qt.LeftDockWidgetArea, sequencer_dock)
->>>>>>> 4770fe54
 
         if self.use_estimator:
             estimator_dock = QtWidgets.QDockWidget('Estimator')
             estimator_dock.setWidget(self.estimator)
-<<<<<<< HEAD
-            estimator_dock.setFeatures(QtGui.QDockWidget.DockWidgetFeature.NoDockWidgetFeatures)
+            estimator_dock.setFeatures(QtWidgets.QDockWidget.DockWidgetFeature.NoDockWidgetFeatures)
             self.addDockWidget(QtCore.Qt.DockWidgetArea.LeftDockWidgetArea, estimator_dock)
-=======
-            estimator_dock.setFeatures(QtWidgets.QDockWidget.NoDockWidgetFeatures)
-            self.addDockWidget(QtCore.Qt.LeftDockWidgetArea, estimator_dock)
->>>>>>> 4770fe54
 
         self.tabs = QtWidgets.QTabWidget(self.main)
         for wdg in self.widget_list:
             self.tabs.addTab(wdg, wdg.name)
 
-<<<<<<< HEAD
-        splitter = QtGui.QSplitter(QtCore.Qt.Orientation.Vertical)
-=======
-        splitter = QtWidgets.QSplitter(QtCore.Qt.Vertical)
->>>>>>> 4770fe54
+        splitter = QtWidgets.QSplitter(QtCore.Qt.Orientation.Vertical)
         splitter.addWidget(self.tabs)
         splitter.addWidget(self.browser_widget)
 
@@ -414,21 +389,21 @@
             menu = QtWidgets.QMenu(self)
 
             # Open
-            action_open = QtWidgets.QAction(menu)
+            action_open = QtGui.QAction(menu)
             action_open.setText("Open Data Externally")
             action_open.triggered.connect(
                 lambda: self.open_file_externally(experiment.results.data_filename))
             menu.addAction(action_open)
 
             # Change Color
-            action_change_color = QtWidgets.QAction(menu)
+            action_change_color = QtGui.QAction(menu)
             action_change_color.setText("Change Color")
             action_change_color.triggered.connect(
                 lambda: self.change_color(experiment))
             menu.addAction(action_change_color)
 
             # Remove
-            action_remove = QtWidgets.QAction(menu)
+            action_remove = QtGui.QAction(menu)
             action_remove.setText("Remove Graph")
             if self.manager.is_running():
                 if self.manager.running_experiment() == experiment:  # Experiment running
@@ -437,7 +412,7 @@
             menu.addAction(action_remove)
 
             # Delete
-            action_delete = QtWidgets.QAction(menu)
+            action_delete = QtGui.QAction(menu)
             action_delete.setText("Delete Data File")
             if self.manager.is_running():
                 if self.manager.running_experiment() == experiment:  # Experiment running
@@ -446,45 +421,29 @@
             menu.addAction(action_delete)
 
             # Use parameters
-            action_use = QtWidgets.QAction(menu)
+            action_use = QtGui.QAction(menu)
             action_use.setText("Use These Parameters")
             action_use.triggered.connect(
                 lambda: self.set_parameters(experiment.procedure.parameter_objects()))
             menu.addAction(action_use)
-            menu.exec_(self.browser.viewport().mapToGlobal(position))
+            menu.exec(self.browser.viewport().mapToGlobal(position))
 
     def remove_experiment(self, experiment):
-<<<<<<< HEAD
-        reply = QtGui.QMessageBox.question(self, 'Remove Graph',
+        reply = QtWidgets.QMessageBox.question(self, 'Remove Graph',
                                            "Are you sure you want to remove the graph?",
-                                           QtGui.QMessageBox.StandardButton.Yes |
-                                           QtGui.QMessageBox.StandardButton.No,
-                                           QtGui.QMessageBox.StandardButton.No)
-        if reply == QtGui.QMessageBox.StandardButton.Yes:
-            self.manager.remove(experiment)
-
-    def delete_experiment_data(self, experiment):
-        reply = QtGui.QMessageBox.question(self, 'Delete Data',
-                                           "Are you sure you want to delete this data file?",
-                                           QtGui.QMessageBox.StandardButton.Yes |
-                                           QtGui.QMessageBox.StandardButton.No,
-                                           QtGui.QMessageBox.StandardButton.No)
-        if reply == QtGui.QMessageBox.StandardButton.Yes:
-=======
-        reply = QtWidgets.QMessageBox.question(self, 'Remove Graph',
-                                               "Are you sure you want to remove the graph?",
-                                               QtWidgets.QMessageBox.Yes |
-                                               QtWidgets.QMessageBox.No, QtWidgets.QMessageBox.No)
-        if reply == QtWidgets.QMessageBox.Yes:
+                                           QtWidgets.QMessageBox.StandardButton.Yes |
+                                           QtWidgets.QMessageBox.StandardButton.No,
+                                           QtWidgets.QMessageBox.StandardButton.No)
+        if reply == QtWidgets.QMessageBox.StandardButton.Yes:
             self.manager.remove(experiment)
 
     def delete_experiment_data(self, experiment):
         reply = QtWidgets.QMessageBox.question(self, 'Delete Data',
-                                               "Are you sure you want to delete this data file?",
-                                               QtWidgets.QMessageBox.Yes |
-                                               QtWidgets.QMessageBox.No, QtWidgets.QMessageBox.No)
-        if reply == QtWidgets.QMessageBox.Yes:
->>>>>>> 4770fe54
+                                           "Are you sure you want to delete this data file?",
+                                           QtWidgets.QMessageBox.StandardButton.Yes |
+                                           QtWidgets.QMessageBox.StandardButton.No,
+                                           QtWidgets.QMessageBox.StandardButton.No)
+        if reply == QtWidgets.QMessageBox.StandardButton.Yes:
             self.manager.remove(experiment)
             os.unlink(experiment.data_filename)
 
@@ -505,7 +464,7 @@
 
     def open_experiment(self):
         dialog = ResultsDialog(self.procedure_class.DATA_COLUMNS, self.x_axis, self.y_axis)
-        if dialog.exec_():
+        if dialog.exec():
             filenames = dialog.selectedFiles()
             for filename in map(str, filenames):
                 if filename in self.manager.experiments:

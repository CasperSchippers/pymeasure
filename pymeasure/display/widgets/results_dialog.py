#
# This file is part of the PyMeasure package.
#
# Copyright (c) 2013-2022 PyMeasure Developers
#
# Permission is hereby granted, free of charge, to any person obtaining a copy
# of this software and associated documentation files (the "Software"), to deal
# in the Software without restriction, including without limitation the rights
# to use, copy, modify, merge, publish, distribute, sublicense, and/or sell
# copies of the Software, and to permit persons to whom the Software is
# furnished to do so, subject to the following conditions:
#
# The above copyright notice and this permission notice shall be included in
# all copies or substantial portions of the Software.
#
# THE SOFTWARE IS PROVIDED "AS IS", WITHOUT WARRANTY OF ANY KIND, EXPRESS OR
# IMPLIED, INCLUDING BUT NOT LIMITED TO THE WARRANTIES OF MERCHANTABILITY,
# FITNESS FOR A PARTICULAR PURPOSE AND NONINFRINGEMENT. IN NO EVENT SHALL THE
# AUTHORS OR COPYRIGHT HOLDERS BE LIABLE FOR ANY CLAIM, DAMAGES OR OTHER
# LIABILITY, WHETHER IN AN ACTION OF CONTRACT, TORT OR OTHERWISE, ARISING FROM,
# OUT OF OR IN CONNECTION WITH THE SOFTWARE OR THE USE OR OTHER DEALINGS IN
# THE SOFTWARE.
#

import logging

import os
import pyqtgraph as pg

from ..curves import ResultsCurve
from ..Qt import QtCore, QtWidgets
from ...experiment.results import Results
from .plot_widget import PlotWidget

log = logging.getLogger(__name__)
log.addHandler(logging.NullHandler())


class ResultsDialog(QtWidgets.QFileDialog):
    """
    Widget that displays a dialog box for loading a past experiment run.
    It shows a preview of curves from the results file when selected in the dialog box.

    This widget used by the `open_experiment` method in
    :class:`ManagedWindowBase<pymeasure.display.windows.ManagedWindowBase>` class
    """

    def __init__(self, columns, x_axis=None, y_axis=None, parent=None):
        super().__init__(parent)
        self.columns = columns
        self.x_axis, self.y_axis = x_axis, y_axis
<<<<<<< HEAD
        self.setOption(QtGui.QFileDialog.Option.DontUseNativeDialog, True)
=======
        self.setOption(QtWidgets.QFileDialog.DontUseNativeDialog, True)
>>>>>>> 4770fe54
        self._setup_ui()

    def _setup_ui(self):
        preview_tab = QtWidgets.QTabWidget()
        vbox = QtWidgets.QVBoxLayout()
        param_vbox = QtWidgets.QVBoxLayout()
        vbox_widget = QtWidgets.QWidget()
        param_vbox_widget = QtWidgets.QWidget()

        self.plot_widget = PlotWidget("Results", self.columns,
                                      self.x_axis, self.y_axis, parent=self)
        self.plot = self.plot_widget.plot
        self.preview_param = QtWidgets.QTreeWidget()
        param_header = QtWidgets.QTreeWidgetItem(["Name", "Value"])
        self.preview_param.setHeaderItem(param_header)
        self.preview_param.setColumnWidth(0, 150)
        self.preview_param.setAlternatingRowColors(True)

        vbox.addWidget(self.plot_widget)
        param_vbox.addWidget(self.preview_param)
        vbox_widget.setLayout(vbox)
        param_vbox_widget.setLayout(param_vbox)
        preview_tab.addTab(vbox_widget, "Plot Preview")
        preview_tab.addTab(param_vbox_widget, "Run Parameters")
        self.layout().addWidget(preview_tab, 0, 5, 4, 1)
        self.layout().setColumnStretch(5, 1)
        self.setMinimumSize(900, 500)
        self.resize(900, 500)

<<<<<<< HEAD
        self.setFileMode(QtGui.QFileDialog.FileMode.ExistingFiles)
=======
        self.setFileMode(QtWidgets.QFileDialog.ExistingFiles)
>>>>>>> 4770fe54
        self.currentChanged.connect(self.update_plot)

    def update_plot(self, filename):
        self.plot.clear()
        if not os.path.isdir(filename) and filename != '':
            try:
                results = Results.load(str(filename))
            except ValueError:
                return
            except Exception as e:
                raise e

            curve = ResultsCurve(results,
                                 x=self.plot_widget.plot_frame.x_axis,
                                 y=self.plot_widget.plot_frame.y_axis,
                                 # The pyqtgraph pen width was changed to 1 (originally: 1.75) to
                                 # circumvent plotting slowdown. Once the issue
                                 # (https://github.com/pyqtgraph/pyqtgraph/issues/533) is resolved
                                 # it can be reverted
                                 pen=pg.mkPen(color=(255, 0, 0), width=1),
                                 antialias=True
                                 )
            curve.update_data()

            self.plot.addItem(curve)

            self.preview_param.clear()
            for key, param in results.procedure.parameter_objects().items():
                new_item = QtWidgets.QTreeWidgetItem([param.name, str(param)])
                self.preview_param.addTopLevelItem(new_item)
            self.preview_param.sortItems(0, QtCore.Qt.SortOrder.AscendingOrder)<|MERGE_RESOLUTION|>--- conflicted
+++ resolved
@@ -49,11 +49,7 @@
         super().__init__(parent)
         self.columns = columns
         self.x_axis, self.y_axis = x_axis, y_axis
-<<<<<<< HEAD
-        self.setOption(QtGui.QFileDialog.Option.DontUseNativeDialog, True)
-=======
-        self.setOption(QtWidgets.QFileDialog.DontUseNativeDialog, True)
->>>>>>> 4770fe54
+        self.setOption(QtWidgets.QFileDialog.Option.DontUseNativeDialog, True)
         self._setup_ui()
 
     def _setup_ui(self):
@@ -83,11 +79,7 @@
         self.setMinimumSize(900, 500)
         self.resize(900, 500)
 
-<<<<<<< HEAD
-        self.setFileMode(QtGui.QFileDialog.FileMode.ExistingFiles)
-=======
-        self.setFileMode(QtWidgets.QFileDialog.ExistingFiles)
->>>>>>> 4770fe54
+        self.setFileMode(QtWidgets.QFileDialog.FileMode.ExistingFiles)
         self.currentChanged.connect(self.update_plot)
 
     def update_plot(self, filename):

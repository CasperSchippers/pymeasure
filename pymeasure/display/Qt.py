--- conflicted
+++ resolved
@@ -24,11 +24,7 @@
 
 import logging
 
-<<<<<<< HEAD
-from pyqtgraph.Qt import QtGui, QtCore, QtWidgets, loadUiType
-=======
 from pyqtgraph.Qt import QtGui, QtCore, QtWidgets, loadUiType  # noqa: F401
->>>>>>> 4770fe54
 
 log = logging.getLogger(__name__)
 log.addHandler(logging.NullHandler())
@@ -39,6 +35,10 @@
 # is dropped
 if not hasattr(QtWidgets.QApplication, 'exec'):
     QtWidgets.QApplication.exec = QtWidgets.QApplication.exec_
+if not hasattr(QtWidgets.QMenu, 'exec'):
+    def exec (self, *args, **kwargs):
+        self.exec_(*args, **kwargs)
+    QtWidgets.QMenu.exec = exec
 
 
 def fromUi(*args, **kwargs):

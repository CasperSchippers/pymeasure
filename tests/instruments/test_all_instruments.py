#
# This file is part of the PyMeasure package.
#
# Copyright (c) 2013-2023 PyMeasure Developers
#
# Permission is hereby granted, free of charge, to any person obtaining a copy
# of this software and associated documentation files (the "Software"), to deal
# in the Software without restriction, including without limitation the rights
# to use, copy, modify, merge, publish, distribute, sublicense, and/or sell
# copies of the Software, and to permit persons to whom the Software is
# furnished to do so, subject to the following conditions:
#
# The above copyright notice and this permission notice shall be included in
# all copies or substantial portions of the Software.
#
# THE SOFTWARE IS PROVIDED "AS IS", WITHOUT WARRANTY OF ANY KIND, EXPRESS OR
# IMPLIED, INCLUDING BUT NOT LIMITED TO THE WARRANTIES OF MERCHANTABILITY,
# FITNESS FOR A PARTICULAR PURPOSE AND NONINFRINGEMENT. IN NO EVENT SHALL THE
# AUTHORS OR COPYRIGHT HOLDERS BE LIABLE FOR ANY CLAIM, DAMAGES OR OTHER
# LIABILITY, WHETHER IN AN ACTION OF CONTRACT, TORT OR OTHERWISE, ARISING FROM,
# OUT OF OR IN CONNECTION WITH THE SOFTWARE OR THE USE OR OTHER DEALINGS IN
# THE SOFTWARE.
#

import importlib
from pathlib import Path
import pytest
from unittest.mock import MagicMock

from pymeasure import instruments
<<<<<<< HEAD
from pymeasure.instruments import Instrument, generic_types
=======
from pymeasure.instruments import Instrument, Channel
>>>>>>> 1a6a9425


# Collect all instruments
def find_devices_in_module(module):
    devices = set()
    channels = set()
    base_dir = Path(module.__path__[0])
    base_import = module.__package__ + '.'
    for inst_file in Path(base_dir).rglob('*.py'):
        relative_path = inst_file.relative_to(base_dir)
        if inst_file == '__init__.py':
            # import parent module when filename __init__.py
            relative_import = '.'.join(relative_path.parts[:-1])[:-3]
        else:
            relative_import = '.'.join(relative_path.parts)[:-3]
        try:
            submodule = importlib.import_module(base_import + relative_import)
            for dev in dir(submodule):
                if dev.startswith("__"):
                    continue
                d = getattr(submodule, dev)
                try:
                    i = issubclass(d, Instrument)
                    c = issubclass(d, Channel)
                except TypeError:
                    # d is no class
                    continue
                else:
                    if i:
                        devices.add(d)
                    elif c:
                        channels.add(d)
        except ModuleNotFoundError:
            # Some non-required driver dependencies may not be installed on test computer,
            # for example ni.VirtualBench
            pass
        except OSError:
            # On Windows instruments.ni.daqmx can raise an OSError before ModuleNotFoundError
            # when checking installed driver files
            pass
    return devices, channels


devices, channels = find_devices_in_module(instruments)

# Collect all properties
properties = []
for device in devices.union(channels):
    for property_name in dir(device):
        prop = getattr(device, property_name)
        if isinstance(prop, property):
            properties.append((device, property_name, prop))
<<<<<<< HEAD
for mixin in dir(generic_types):
    if mixin in ("Instrument", "Channel", "CommonBase"):  # exclucion list.
        continue
    elif mixin[0].isupper():
        # filter only classes
        device = getattr(generic_types, mixin)
        for property_name in dir(device):
            prop = getattr(device, property_name)
            if isinstance(prop, property):
                properties.append((device, property_name, prop))
=======
>>>>>>> 1a6a9425

# Instruments unable to accept an Adapter instance.
proper_adapters = []
# Instruments with communication in their __init__, which consequently fails.
need_init_communication = [
    "SwissArmyFake",
    "FakeInstrument",
    "ThorlabsPM100USB",
    "Keithley2700",
    "TC038",
    "Agilent34450A",
    "AWG401x_AWG",
    "AWG401x_AFG",
    "VARX",
    "HP8116A",
    "IBeamSmart",
    "ANC300Controller",
]
# Channels which are still an Instrument subclass
channel_as_instrument_subclass = [
    "SMU",  # agilent/agilent4156
    "VMU",  # agilent/agilent4156
    "VSU",  # agilent/agilent4156
    "VARX",  # agilent/agilent4156
    "VAR1",  # agilent/agilent4156
    "VAR2",  # agilent/agilent4156
    "VARD",  # agilent/agilent4156
]
# Instruments whose property docstrings are not YET in accordance with the style (Get, Set, Control)
grandfathered_docstring_instruments = [
    "AWG401x_AFG",
    "AWG401x_AWG",
    "AdvantestR3767CG",
    "AdvantestR624X",
    "SMUChannel",  # AdvantestR624X
    "AdvantestR6245",
    "AdvantestR6246",
    "Agilent33220A",
    "Agilent33500",
    "Agilent33500Channel",
    "Agilent33521A",
    "Agilent34410A",
    "Agilent34450A",
    "Agilent34450A",
    "Agilent4156",
    "SMU",  # agilent/agilent4156
    "VMU",  # agilent/agilent4156
    "VSU",  # agilent/agilent4156
    "VARX",  # agilent/agilent4156
    "VAR1",  # agilent/agilent4156
    "VAR2",  # agilent/agilent4156
    "VARD",  # agilent/agilent4156
    "Agilent8257D",
    "Agilent8722ES",
    "Agilent8722ES",
    "AgilentB1500",
    "AgilentE4408B",
    "AgilentE4980",
    "Ametek7270",
    "Ametek7270",
    "AMI430",
    "AMI430",
    "DPSeriesMotorController",
    "APSIN12G",
    "AH2500A",
    "AH2700A",
    "AnritsuMG3692C",
    "AnritsuMS2090A",
    "AnritsuMS9710C",
    "AnritsuMS9740A",
    "Danfysik8500",
    "SM7045D",
    "HP33120A",
    "HP3437A",
    "HP34401A",
    "HP3478A",
    "HP6632A",
    "HP6633A",
    "HP6634A",
    "HP8116A",
    "HP8116A",
    "Keithley2000",
    "Keithley2260B",
    "Keithley2260B",
    "Keithley2306",
    "Keithley2400",
    "Keithley2450",
    "Keithley2600",
    "Keithley2700",
    "Keithley2750",
    "Keithley6221",
    "Keithley6517B",
    "KeysightDSOX1102G",
    "KeysightN5767A",
    "KeysightN7776C",
    "KeysightN7776C",
    "KeysightN7776C",
    "LakeShore421",
    "LakeShore425",
    "LakeShore425",
    "LakeShoreTemperatureChannel",
    "LakeShoreHeaterChannel",
    "LeCroyT3DSO1204",
    "MKS937B",
    "IPS120_10",
    "ITC503",
    "PS120_10",
    "ParkerGV6",
    "ParkerGV6",
    "ParkerGV6",
    "ParkerGV6",
    "CNT91",
    "razorbillRP100",
    "FSL",
    "HMP4040",
    "SFM",
    "SPD1168X",
    "SPD1305X",
    "SPDSingleChannelBase",
    "SPDBase",
    "DSP7265",
    "DSP7265",
    "DSP7265",
    "DSP7265",
    "DSP7265",
    "SG380",
    "SR510",
    "SR570",
    "SR830",
    "SR830",
    "SR830",
    "SR860",
    "ATS525",
    "ATS545",
    "ATSBase",
    "ECO560",
    "TexioPSW360L30",
    "TexioPSW360L30",
    "Thermotron3800",
    "VellemanK8090",
    "Yokogawa7651",
    "YokogawaGS200",
    "ScopeChannel",
    "IonGaugeAndPressureChannel",
    "PressureChannel",
    "SequenceEntry",
    "ChannelBase",
    "ChannelAWG",
    "ChannelAFG",
]


@pytest.mark.parametrize("cls", devices)
def test_adapter_arg(cls):
    "Test that every instrument has adapter as their input argument."
    if cls.__name__ in proper_adapters:
        pytest.skip(f"{cls.__name__} does not accept an Adapter instance.")
    elif cls.__name__ in need_init_communication:
        pytest.skip(f"{cls.__name__} requires communication in init.")
    elif cls.__name__ in channel_as_instrument_subclass:
        pytest.skip(f"{cls.__name__} is a channel, not an instrument.")
    elif cls.__name__ == "Instrument":
        pytest.skip("`Instrument` requires a `name` parameter.")
    cls(adapter=MagicMock())


@pytest.mark.parametrize("cls", devices)
def test_name_argument(cls):
    "Test that every instrument accepts a name argument."
    if cls.__name__ in (*proper_adapters, *need_init_communication):
        pytest.skip(f"{cls.__name__} cannot be tested without communication.")
    elif cls.__name__ in channel_as_instrument_subclass:
        pytest.skip(f"{cls.__name__} is a channel, not an instrument.")
    inst = cls(adapter=MagicMock(), name="Name_Test")
    assert inst.name == "Name_Test"


# This uses a pyvisa-sim default instrument, we could also define our own.
SIM_RESOURCE = 'ASRL2::INSTR'
is_pyvisa_sim_not_installed = not bool(importlib.util.find_spec('pyvisa_sim'))


@pytest.mark.skipif(is_pyvisa_sim_not_installed,
                    reason='PyVISA tests require the pyvisa-sim library')
@pytest.mark.parametrize("cls", devices)
def test_kwargs_to_adapter(cls):
    """Verify that kwargs are accepted and handed to the adapter."""
    if cls.__name__ in (*proper_adapters, *need_init_communication):
        pytest.skip(f"{cls.__name__} cannot be tested without communication.")
    elif cls.__name__ in channel_as_instrument_subclass:
        pytest.skip(f"{cls.__name__} is a channel, not an instrument.")
    elif cls.__name__ == "Instrument":
        pytest.skip("`Instrument` requires a `name` parameter.")

    with pytest.raises(ValueError,
                       match="'kwarg_test' is not a valid attribute for type SerialInstrument"):
        cls(SIM_RESOURCE, visa_library='@sim', kwarg_test=True)


def property_name_to_id(value):
    """Create a test id from `value`."""
    device, property_name, prop = value
    return f"{device.__name__}.{property_name}"


@pytest.mark.parametrize("prop_set", properties, ids=property_name_to_id)
def test_property_docstrings(prop_set):
    device, property_name, prop = prop_set
    if device.__name__ in grandfathered_docstring_instruments:
        pytest.skip(f"{device.__name__} is in the codebase and has to be refactored later on.")
    start = prop.__doc__.split(maxsplit=1)[0]
    assert start in ("Control", "Measure", "Set", "Get"), (
        f"'{device.__name__}.{property_name}' docstring does start with '{start}', not 'Control', "
        "'Measure', 'Get', or 'Set'."
    )<|MERGE_RESOLUTION|>--- conflicted
+++ resolved
@@ -28,11 +28,7 @@
 from unittest.mock import MagicMock
 
 from pymeasure import instruments
-<<<<<<< HEAD
-from pymeasure.instruments import Instrument, generic_types
-=======
-from pymeasure.instruments import Instrument, Channel
->>>>>>> 1a6a9425
+from pymeasure.instruments import Instrument, Channel, generic_types
 
 
 # Collect all instruments
@@ -85,7 +81,6 @@
         prop = getattr(device, property_name)
         if isinstance(prop, property):
             properties.append((device, property_name, prop))
-<<<<<<< HEAD
 for mixin in dir(generic_types):
     if mixin in ("Instrument", "Channel", "CommonBase"):  # exclucion list.
         continue
@@ -96,8 +91,6 @@
             prop = getattr(device, property_name)
             if isinstance(prop, property):
                 properties.append((device, property_name, prop))
-=======
->>>>>>> 1a6a9425
 
 # Instruments unable to accept an Adapter instance.
 proper_adapters = []
